--- conflicted
+++ resolved
@@ -138,7 +138,7 @@
 
 El bot incluye utilidades pensadas para operar en producción con resiliencia:
 
-<<<<<<< HEAD
+
 ### Selector de modo de arranque
 
 * Ejecuta `python -m trading_bot.bot --mode {normal,shadow,heuristic,hybrid,testnet,backtest,maintenance}` para seleccionar el comportamiento en CLI.
@@ -154,8 +154,7 @@
 | `backtest` | Ejecuta el runner de backtest al arrancar y termina | `RUN_BACKTEST_ON_START=1` |
 | `maintenance` | Mantiene métricas sin abrir nuevas operaciones | `ENABLE_TRADING=0`, `MAINTENANCE=1` |
 
-=======
->>>>>>> 305f41af
+
 ### Backtest walk-forward
 
 * Ejecuta `python -m trading_bot.backtest --config backtest.yml --data dataset.csv` para generar reportes en `reports/backtest_*` con KPIs económicos (CAGR, Sharpe, Max Drawdown, Profit Factor, Expectancy).
@@ -184,14 +183,12 @@
 | `MIN_PROB_SUCCESS` | Probabilidad mínima aceptada tras fees y blending. | `0.55` |
 | `FEE_EST` | Estimación de fees+slippage para los filtros de probabilidad. | `0.0006` |
 | `SHADOW_MODE` | Si es `1`, habilita el modo sombra (sin órdenes reales). | `0` |
-<<<<<<< HEAD
+
 | `BOT_MODE` | Define el modo de arranque si no se pasa `--mode`. | _vacío_ |
 | `DRY_RUN` | Fuerza el envío simulado de órdenes. | `0` |
 | `BACKTEST_REPORT_DIR` | Carpeta raíz donde se guardan los reportes de backtest. | `reports` |
 | `BACKTEST_CONFIG_PATH` / `BACKTEST_DATA_PATH` | Rutas usadas al iniciar en modo `backtest`. | `backtest.yml` / `backtest.csv` |
-=======
-| `BACKTEST_REPORT_DIR` | Carpeta raíz donde se guardan los reportes de backtest. | `reports` |
->>>>>>> 305f41af
+
 | `MAX_API_RETRIES` | Reintentos máximos al contactar con el exchange. | `5` |
 | `API_BACKOFF_BASE` | Backoff base (segundos) para reintentos exponenciales. | `0.2` |
 | `LATENCY_SLO_MS` | Límite de latencia (ms) que dispara alertas automáticas. | `1000` |
