--- conflicted
+++ resolved
@@ -78,12 +78,9 @@
 - `MAX_OPEN_TRADES` (default 10)
 - `DAILY_RISK_LIMIT` (default `-50`)
 - `TEST_MODE` set to `1` to use a mock exchange without sending real orders
-<<<<<<< HEAD
+
 - `TEST_SYMBOLS` comma separated list of symbols to analyse when `TEST_MODE` is
   enabled
-=======
-- `LOG_LEVEL` controls verbosity of logs (`DEBUG`, `INFO`, etc., default `INFO`)
->>>>>>> b9d1d039
 - `MODEL_PATH` path to saved ML model (default `model.pkl`)
 - `STOP_ATR_MULT` ATR multiple for stop loss (default `1.5`)
 - `RSI_PERIOD` período del RSI (default `14`)
