import os

try:
    from dotenv import load_dotenv
except ImportError:  # pragma: no cover - optional dependency
    load_dotenv = None

env_path = os.path.join(os.path.dirname(os.path.abspath(__file__)), "..", ".env")
if load_dotenv is not None:
    load_dotenv(env_path)

BITGET_API_KEY = os.getenv("BITGET_API_KEY", "")
BITGET_API_SECRET = os.getenv("BITGET_API_SECRET", "")
BITGET_PASSPHRASE = os.getenv("BITGET_PASSPHRASE", os.getenv("BITGET_API_PASSPHRASE", ""))

BINANCE_API_KEY = os.getenv("BINANCE_API_KEY", "")
BINANCE_API_SECRET = os.getenv("BINANCE_API_SECRET", "")

MEXC_API_KEY = os.getenv("MEXC_API_KEY", "")
MEXC_API_SECRET = os.getenv("MEXC_API_SECRET", "")

DEFAULT_EXCHANGE = os.getenv("DEFAULT_EXCHANGE", "bitget")

TEST_MODE = os.getenv("TEST_MODE", "0") == "1"
<<<<<<< HEAD
# Optional comma separated list of symbols to analyze when TEST_MODE is enabled
_test_syms = os.getenv("TEST_SYMBOLS", "")
TEST_SYMBOLS = [
    s.strip().upper().replace("/", "").replace("_", "")
    for s in _test_syms.split(",") if s.strip()
]
=======
# Logging level for the application
LOG_LEVEL = os.getenv("LOG_LEVEL", "INFO").upper()
>>>>>>> b9d1d039
# Number of concurrent trades allowed (configurable via MAX_OPEN_TRADES env var)
try:
    MAX_OPEN_TRADES = int(os.getenv("MAX_OPEN_TRADES", "10"))
except (TypeError, ValueError):
    MAX_OPEN_TRADES = 10
# Maximum daily loss before trading stops (configurable via DAILY_RISK_LIMIT env var)
try:
    DAILY_RISK_LIMIT = float(os.getenv("DAILY_RISK_LIMIT", "-50"))
except (TypeError, ValueError):
    DAILY_RISK_LIMIT = -50.0

BLACKLIST_SYMBOLS = {"BTCUSDT", "ETHUSDT", "SOLUSDT", "XRPUSDT", "DOGEUSDT", "ADAUSDT"}
UNSUPPORTED_SYMBOLS = {"AGIXTUSDT", "WHITEUSDT", "MAVIAUSDT"}

BASE_URL_MEXC = "https://contract.mexc.com/api/v1"
BASE_URL_BITGET = "https://api.bitget.com"
BASE_URL_BINANCE = "https://fapi.binance.com"

TELEGRAM_TOKEN = os.getenv("TELEGRAM_TOKEN", "")
TELEGRAM_CHAT_ID = os.getenv("TELEGRAM_CHAT_ID", "")
DISCORD_WEBHOOK = os.getenv("DISCORD_WEBHOOK", "")

# Path to ML model used by the strategy
MODEL_PATH = os.getenv("MODEL_PATH", "model.pkl")

# ATR multiple for stop loss calculation
STOP_ATR_MULT = float(os.getenv("STOP_ATR_MULT", "1.5"))
RSI_PERIOD = int(os.getenv("RSI_PERIOD", "14"))
MIN_RISK_REWARD = float(os.getenv("MIN_RISK_REWARD", "2.0"))
DEFAULT_LEVERAGE = int(os.getenv("DEFAULT_LEVERAGE", "10"))

# Seconds to wait for a limit order to be filled before canceling
ORDER_FILL_TIMEOUT = int(os.getenv("ORDER_FILL_TIMEOUT", "15"))


# Seconds after which pending limit orders are cancelled automatically
ORDER_MAX_AGE = int(os.getenv("ORDER_MAX_AGE", "60"))

# Web dashboard configuration
WEBAPP_HOST = os.getenv("WEBAPP_HOST", "0.0.0.0")
WEBAPP_PORT = int(os.getenv("WEBAPP_PORT", "8000"))


# Maximum acceptable slippage when closing a position
MAX_SLIPPAGE = float(os.getenv("MAX_SLIPPAGE", "0.01"))

# Percent of available balance risked on each trade (e.g. 0.01 = 1%)
RISK_PER_TRADE = float(os.getenv("RISK_PER_TRADE", "0.01"))

# Minimum order size allowed when sizing positions
MIN_POSITION_SIZE = float(os.getenv("MIN_POSITION_SIZE", "0.001"))

# Optional in-memory trade history auditing
ENABLE_TRADE_HISTORY_LOG = os.getenv("ENABLE_TRADE_HISTORY_LOG", "0") == "1"
MAX_TRADE_HISTORY_SIZE = int(os.getenv("MAX_TRADE_HISTORY_SIZE", "1000"))

# Number of times to retry data fetch operations before falling back to cache
DATA_RETRY_ATTEMPTS = int(os.getenv("DATA_RETRY_ATTEMPTS", "3"))

# Maximum attempts when submitting or closing orders
ORDER_SUBMIT_ATTEMPTS = int(os.getenv("ORDER_SUBMIT_ATTEMPTS", "3"))

# Seconds to wait before reopening a trade on the same symbol
TRADE_COOLDOWN = int(os.getenv("TRADE_COOLDOWN", "0"))
<|MERGE_RESOLUTION|>--- conflicted
+++ resolved
@@ -22,17 +22,12 @@
 DEFAULT_EXCHANGE = os.getenv("DEFAULT_EXCHANGE", "bitget")
 
 TEST_MODE = os.getenv("TEST_MODE", "0") == "1"
-<<<<<<< HEAD
 # Optional comma separated list of symbols to analyze when TEST_MODE is enabled
 _test_syms = os.getenv("TEST_SYMBOLS", "")
 TEST_SYMBOLS = [
     s.strip().upper().replace("/", "").replace("_", "")
     for s in _test_syms.split(",") if s.strip()
 ]
-=======
-# Logging level for the application
-LOG_LEVEL = os.getenv("LOG_LEVEL", "INFO").upper()
->>>>>>> b9d1d039
 # Number of concurrent trades allowed (configurable via MAX_OPEN_TRADES env var)
 try:
     MAX_OPEN_TRADES = int(os.getenv("MAX_OPEN_TRADES", "10"))
