--- conflicted
+++ resolved
@@ -62,19 +62,11 @@
     smaller than :data:`config.MIN_POSITION_SIZE`.
     """
     if atr_value <= 0 or entry_price <= 0:
-<<<<<<< HEAD
         return None if risk_per_trade_usd >= 50 else 0.0
 
     distancia_stop = atr_value * atr_multiplier
     if distancia_stop <= 0:
         return None if risk_per_trade_usd >= 50 else 0.0
-=======
-        return None if risk_per_trade_usd >= 100 else 0.0
-
-    distancia_stop = atr_value * atr_multiplier
-    if distancia_stop <= 0:
-        return 0.0
->>>>>>> e5c9c1bb
 
     qty = risk_per_trade_usd / (distancia_stop * entry_price)
     max_qty = balance_usdt / entry_price
