import asyncio
import logging
import random
import time
from typing import Any, Callable

import ccxt

from . import config, permissions, metrics
from .exchanges import get_exchange, MockExchange
from .utils import circuit_breaker, normalize_symbol
from . import idempotency, exchange_rules
from .latency import measure_latency



logger = logging.getLogger(__name__)

# Limit concurrent API requests across async tasks
api_semaphore = asyncio.Semaphore(config.MAX_CONCURRENT_REQUESTS)

RETRYABLE_EXCEPTIONS = (
    ccxt.NetworkError,
    ccxt.DDoSProtection,
    ccxt.ExchangeNotAvailable,
    ccxt.RequestTimeout,
)


def _retry_api_call(action: Callable[[], Any], label: str) -> Any:
    """Execute ``action`` with exponential backoff on retryable errors."""

    backoff = config.API_RETRY_BACKOFF
    jitter = config.API_RETRY_JITTER
    attempts = max(1, config.API_RETRY_ATTEMPTS)
    for attempt in range(attempts):
        try:
            return action()
        except RETRYABLE_EXCEPTIONS as exc:
            metrics.record_api_retry()
            if attempt == attempts - 1:
                metrics.record_api_error()
                raise
            delay = backoff * (2 ** attempt) + random.uniform(0.0, jitter)
            logger.warning(
                "%s failed (attempt %d/%d): %s", label, attempt + 1, attempts, exc
            )
            time.sleep(delay)

try:
    exchange = get_exchange(config.DEFAULT_EXCHANGE)
except Exception as exc:
    logger.error("Exchange initialization failed: %s", exc)
    exchange = None


class OrderSubmitError(Exception):
    pass


def fetch_positions():
    """Return a list of current Bitget positions."""
    if exchange is None:
        return []
    try:
        positions = _retry_api_call(
            lambda: exchange.fetch_positions(params={"productType": "USDT-FUTURES"}),
            "fetch_positions",
        )
        return [p for p in positions if float(p.get("contracts", 0)) != 0]
    except Exception as exc:
        logger.error("Failed fetching positions: %s", exc)
        return []


def fetch_open_orders():
    """Return a list of open orders on the exchange."""
    if exchange is None:
        return []
    try:
        orders = _retry_api_call(exchange.fetch_open_orders, "fetch_open_orders")
        return orders
    except Exception as exc:
        logger.error("Failed fetching open orders: %s", exc)
        return []


def fetch_balance():
    """Return available USDT balance if possible."""
    if exchange is None:
        return 0.0

    if config.TEST_MODE or isinstance(exchange, MockExchange):
        return 1_000_000.0

    try:
        bal = _retry_api_call(exchange.fetch_balance, "fetch_balance")
        usdt = bal.get("USDT", {})
        return usdt.get("free", 0.0)
    except Exception as exc:
        logger.error("Balance fetch error: %s", exc)
        return 0.0


def fetch_position_size(symbol: str) -> float:
    """Return the open contracts for ``symbol`` if any."""

    norm = normalize_symbol(symbol)
    for pos in fetch_positions():
        psym = normalize_symbol(pos.get("symbol", ""))
        if psym == norm:
            try:
                return abs(float(pos.get("contracts", 0.0)))
            except (TypeError, ValueError):
                return 0.0
    return 0.0


def fetch_order_status(order_id: str, symbol: str) -> str:
    """Return normalized status for an order.

    The status values are reduced to ``"new"``, ``"partial"``, ``"filled"`` or
    terminal states like ``"canceled"``/``"rejected"``.
    """
    if exchange is None:
        return "new"

    bitget_sym = symbol.replace("_", "/") + ":USDT"
    try:
        info = _retry_api_call(
            lambda: exchange.fetch_order(order_id, bitget_sym),
            f"fetch_order:{order_id}",
        )
    except Exception as exc:
        logger.error("Error fetching order %s for %s: %s", order_id, symbol, exc)
        return "new"

    status = str(info.get("status", "")).lower()
    if status in ("open", "new"):
        return "new"
    if status in ("partially_filled", "partial"):
        return "partial"
    if status in ("closed", "filled"):
        return "filled"
    if status in ("canceled", "rejected", "expired"):
        return status
    return "new"


def get_order_fill_details(order_id: str, symbol: str) -> dict[str, float] | None:
    """Return filled and remaining quantities for ``order_id`` if available."""
    if exchange is None:
        return None

    bitget_sym = symbol.replace("_", "/") + ":USDT"

    try:
        info = _retry_api_call(
            lambda: exchange.fetch_order(order_id, bitget_sym),
            f"fetch_order_details:{order_id}",
        )
    except Exception as exc:
        logger.error("Error fetching order %s for %s: %s", order_id, symbol, exc)
        return None

    def _to_float(value):
        try:
            return float(value)
        except (TypeError, ValueError):
            return None

    filled = _to_float(info.get("filled"))
    remaining = _to_float(info.get("remaining"))
    amount = _to_float(info.get("amount"))

    if filled is None and amount is not None:
        if remaining is not None:
            filled = max(amount - remaining, 0.0)
        elif str(info.get("status", "")).lower() in {"closed", "filled"}:
            filled = amount
            remaining = 0.0

    if remaining is None and amount is not None and filled is not None:
        remaining = max(amount - filled, 0.0)

    average = _to_float(info.get("average"))

    if filled is None and remaining is None and average is None:
        return None

    return {
        "filled": filled if filled is not None else 0.0,
        "remaining": remaining if remaining is not None else 0.0,
        "average": average,
    }



def check_order_filled(order_id: str, symbol: str, timeout: int = config.ORDER_FILL_TIMEOUT) -> bool:

    """Poll order status until filled or timeout."""
    if exchange is None:
        return False
    bitget_sym = symbol.replace("_", "/") + ":USDT"
    end = time.time() + timeout
    with measure_latency("ack_to_filled"):
        while time.time() < end:
            try:
                info = _retry_api_call(
                    lambda: exchange.fetch_order(order_id, bitget_sym),
                    f"fetch_order_poll:{order_id}",
                )
                status = info.get("status")
                if status in ("closed", "filled"):
                    return True
                if status in ("canceled", "rejected"):
                    logger.warning("Order %s %s", order_id, status)
                    return False
            except Exception as exc:
                logger.error("Fetch order %s error: %s", order_id, exc)
            time.sleep(2)
    logger.warning("Order %s not filled after %ds", order_id, timeout)
    return False



def setup_leverage(exchange, symbol: str, leverage: int = 10):
    """Configure leverage for a symbol and confirm on Bitget."""
    if config.DRY_RUN:
        logger.info("Mock leverage setup for %s (dry-run)", symbol)
        return {"success": True, "symbol": symbol, "result": "dry_run"}
    if exchange is None:
        logger.error("Exchange not initialized")
        return {"success": False, "error": "exchange not initialized"}

    # Build unified ccxt symbol like "BTC/USDT:USDT" from raw symbol if needed
    if "/" not in symbol:
        base = symbol[:-4]
        quote = symbol[-4:]
        symbol = f"{base}/{quote}:USDT"

    if config.TEST_MODE or isinstance(exchange, MockExchange):
        logger.info("Mock leverage setup for %s", symbol)
        try:
            result = exchange.set_leverage(leverage, symbol)
            return {"success": True, "symbol": symbol, "result": result}
        except Exception as exc:  # pragma: no cover - mock rarely fails
            logger.error("Error setting leverage for %s: %s", symbol, exc)
            return {"success": False, "symbol": symbol, "error": str(exc)}

    if symbol not in exchange.markets:
        logger.warning(
            "Skip leverage: %s no encontrado en mercados", symbol
        )
        return {"success": False, "symbol": symbol, "error": "symbol not found"}

    try:
        permissions.ensure_open_trade_allowed(exchange)
    except permissions.PermissionError as exc:
        logger.error("Leverage setup blocked: %s", exc)
        return {"success": False, "symbol": symbol, "error": str(exc)}

    try:
        result = exchange.set_leverage(leverage, symbol)
        logger.info("Leverage set to %dx for %s", leverage, symbol)
        # verify leverage was applied
        positions = exchange.fetch_positions([symbol])
        for pos in positions:
            if pos.get("symbol") == symbol or pos.get("info", {}).get("symbol") == symbol:
                applied = float(pos.get("leverage", 0))
                logger.info("Confirmed leverage for %s: %sx", symbol, applied)
                return {"success": applied == leverage, "symbol": symbol, "result": result}
        logger.warning("Could not confirm leverage for %s", symbol)
        return {"success": False, "symbol": symbol, "result": result}
    except ccxt.BaseError as exc:
        logger.error("API error setting leverage for %s: %s", symbol, exc)
        return {"success": False, "symbol": symbol, "error": str(exc)}
    except Exception as exc:  # pragma: no cover - unexpected errors
        logger.error("Error setting leverage for %s: %s", symbol, exc)
        return {"success": False, "symbol": symbol, "error": str(exc)}


@circuit_breaker(fallback=None, max_failures=3, reset_timeout=60)
def open_position(
    symbol: str,
    side: str,
    amount: float,
    price: float,
    order_type: str = "limit",
    stop_price: float | None = None,
    idempotency_key: str | None = None,
):
    """Send an order to open a position and return the order data.

    The function validates that the exchange returns a dictionary containing the
    keys ``id``, ``status`` and ``average``. Temporary errors are retried up to
    ``ORDER_SUBMIT_ATTEMPTS`` times with exponential backoff.
    """
    side_normalized = side.upper()
    side_lower = side_normalized.lower()

    dry_mode = (
<<<<<<< HEAD
        config.DRY_RUN
        or config.BOT_MODE == "shadow"
=======
        config.BOT_MODE == "shadow"
        or config.DRY_RUN
>>>>>>> 4bb890f3
        or not config.ENABLE_TRADING
    )
    if dry_mode:
        mock_id = f"MOCK-{normalize_symbol(symbol)}-{int(time.time() * 1000)}"
        logger.info(
            "Mock order: %s %s amount=%.8f price=%.4f id=%s",
            symbol,
            side_normalized,
            amount,
            price,
            mock_id,
        )
        status = "shadow" if config.BOT_MODE == "shadow" else "filled"
        side_value = side_normalized if status == "shadow" else side_lower
        return {
            "id": mock_id,
            "status": status,
            "symbol": symbol,
            "side": side_value,
            "amount": amount,
            "price": price,
            "average": price,
        }

    if exchange is None:
        raise OrderSubmitError("Exchange not initialized")

    permissions.ensure_open_trade_allowed(exchange)
    bitget_sym = symbol.replace("_", "/") + ":USDT"
    rules = exchange_rules.get_symbol_rules(symbol)
    quantized_amount = exchange_rules.quantize_qty(amount, rules.qty_step)

    if not (config.TEST_MODE or isinstance(exchange, MockExchange)):
        if bitget_sym not in exchange.markets:
            raise OrderSubmitError(f"Market {bitget_sym} not available")
        bal = fetch_balance()
        cost = quantized_amount * price / exchange.markets[bitget_sym].get("contractSize", 1)
        if bal < cost:
            raise OrderSubmitError("Insufficient balance")
    max_attempts = config.ORDER_SUBMIT_ATTEMPTS
    ord_price = price
    ord_type = order_type.lower()
    if ord_type != "market":
        ord_price = exchange_rules.quantize_price(price, rules.price_tick)
    else:
        ord_price = None
    exchange_rules.validate_order(symbol, side_normalized, ord_price, quantized_amount, rules)
    use_idempotency = not isinstance(exchange, MockExchange)
    key = None
    if use_idempotency:
        key = idempotency_key or idempotency.build_idempotency_key(
            symbol, side_normalized, ord_price or price, quantized_amount
        )
        if not idempotency.should_submit(key):
            cached = idempotency.get_cached_result(key)
            if cached is not None:
                return cached
            raise OrderSubmitError("Duplicate order suppressed")
    for attempt in range(max_attempts):
        try:
            params = {
                "timeInForce": "GTC",
                "holdSide": "long" if side_normalized == "BUY" else "short",
            }
            if ord_type == "market":
                ord_type = "market"
            elif ord_type == "stop":
                params["stopPrice"] = stop_price or price
                ord_type = "limit"
            else:
                ord_type = "limit"
            with measure_latency("submit_to_ack"):
                order = exchange.create_order(
                    symbol=bitget_sym,
                    type=ord_type,
                    side="buy" if side_normalized == "BUY" else "sell",
                    amount=quantized_amount,
                    price=ord_price,
                    params=params,
                )
            if not isinstance(order, dict) or not {"id", "status", "average"}.issubset(order.keys()):
                raise OrderSubmitError(f"Unexpected order response: {order}")
            if use_idempotency and key is not None:
                idempotency.store_result(key, order)
            return order
        except Exception as exc:
            if attempt < max_attempts - 1:
                logger.warning(
                    "Retry open %s attempt %d error: %s",
                    symbol,
                    attempt + 1,
                    exc,
                )
                time.sleep(2 ** attempt)
            else:
                raise OrderSubmitError(f"Failed to open position {symbol}") from exc

    raise OrderSubmitError(f"Failed to open position {symbol}")


@circuit_breaker(fallback=None, max_failures=3, reset_timeout=60)
def close_position(
    symbol: str,
    side: str,
    amount: float,
    order_type: str = "market",
    idempotency_key: str | None = None,
):
    """Close an existing position with validation and retries."""
    side_lower = side.lower()
    execution_side = "buy" if side_lower in {"close_short", "buy"} else "sell"
    dry_mode = (
<<<<<<< HEAD
        config.DRY_RUN
        or config.BOT_MODE == "shadow"
=======
        config.BOT_MODE == "shadow"
        or config.DRY_RUN
>>>>>>> 4bb890f3
        or not config.ENABLE_TRADING
    )
    if dry_mode:
        mock_id = f"MOCK-CLOSE-{normalize_symbol(symbol)}-{int(time.time() * 1000)}"
        market_price = None
        try:
            from .data import get_current_price_ticker  # Local import to avoid cycle

            market_price = get_current_price_ticker(symbol)
        except Exception as exc:  # pragma: no cover - defensive logging
            logger.warning(
                "Failed to retrieve market price for dry-run close of %s: %s",
                symbol,
                exc,
            )
        logger.info(
            "Mock close: %s %s amount=%.8f id=%s",
            symbol,
            side,
            amount,
            mock_id,
        )
        status = "shadow" if config.BOT_MODE == "shadow" else "filled"
        return {
            "id": mock_id,
            "status": status,
            "symbol": symbol,
            "side": execution_side,
            "amount": amount,
            "average": market_price,
            "price": market_price,
        }
    if exchange is None:
        raise OrderSubmitError("Exchange not initialized")
    bitget_sym = symbol.replace("_", "/") + ":USDT"
    rules = exchange_rules.get_symbol_rules(symbol)
    quantized_amount = exchange_rules.quantize_qty(amount, rules.qty_step)

    if not (config.TEST_MODE or isinstance(exchange, MockExchange)):
        if bitget_sym not in exchange.markets:
            raise OrderSubmitError(f"Market {bitget_sym} not available")
    max_attempts = config.ORDER_SUBMIT_ATTEMPTS
    use_idempotency = not isinstance(exchange, MockExchange)
    key = None
    if use_idempotency:
        key = idempotency_key or idempotency.build_idempotency_key(
            symbol, side_lower,
            0.0,
            quantized_amount,
        )
        if not idempotency.should_submit(key):
            cached = idempotency.get_cached_result(key)
            if cached is not None:
                return cached
            raise OrderSubmitError("Duplicate order suppressed")
    for attempt in range(max_attempts):
        try:
            params = {"reduceOnly": True}
            ord_type = order_type.lower()
            ord_price = None
            if ord_type not in ("market", "limit"):
                ord_type = "market"
            with measure_latency("submit_to_ack"):
                order = exchange.create_order(
                    symbol=bitget_sym,
                    type=ord_type,
                    side=execution_side,
                    amount=quantized_amount,
                    price=ord_price,
                    params=params,
                )
            if not isinstance(order, dict) or not {"id", "status", "average"}.issubset(order.keys()):
                raise OrderSubmitError(f"Unexpected order response: {order}")
            if use_idempotency and key is not None:
                idempotency.store_result(key, order)
            return order

        except Exception as exc:
            if attempt < max_attempts - 1:
                logger.warning("Retry close %s attempt %d error: %s", symbol, attempt + 1, exc)
                time.sleep(2 ** attempt)
            else:
                raise OrderSubmitError(f"Failed to close position {symbol}") from exc

    raise OrderSubmitError(f"Failed to close position {symbol}")


def cancel_order(order_id: str, symbol: str):
    """Cancel an open order if it hasn't been filled or closed."""
    bitget_sym = symbol.replace("_", "/") + ":USDT"
    if exchange is None:
        logger.error("Exchange not initialized")
        return
    try:
        info = _retry_api_call(
            lambda: exchange.fetch_order(order_id, bitget_sym),
            f"fetch_order:{order_id}",
        )
        if info.get("status") != "open":
            logger.info("Skip cancel: %s already %s", order_id, info.get("status"))
            return
        _retry_api_call(
            lambda: exchange.cancel_order(order_id, bitget_sym),
            f"cancel_order:{order_id}",
        )
    except Exception as exc:
        logger.error("Error canceling %s: %s", order_id, exc)



def cleanup_old_orders(max_age: int = config.ORDER_MAX_AGE):
    """Cancel pending orders older than max_age seconds."""
    now = time.time()
    for order in fetch_open_orders():
        ts = order.get("timestamp")
        if not ts:
            continue
        age = now - ts / 1000
        if age > max_age:
            oid = order.get("id")
            sym = order.get("symbol", "")
            sym_clean = sym.replace("/", "_").replace(":USDT", "")
            logger.info("Cancelling stale order %s for %s age %.1fs", oid, sym_clean, age)
            cancel_order(oid, sym_clean)


def cancel_all_orders() -> None:
    """Cancel every open order regardless of age."""

    for order in fetch_open_orders():
        oid = order.get("id")
        sym = order.get("symbol", "")
        if not oid or not sym:
            continue
        sym_clean = sym.replace("/", "_").replace(":USDT", "")
        cancel_order(oid, sym_clean)


# ---------------------- Async wrappers ----------------------
async def fetch_balance_async() -> float:
    """Asynchronous wrapper for :func:`fetch_balance` with concurrency limit."""
    async with api_semaphore:
        loop = asyncio.get_running_loop()
        return await loop.run_in_executor(None, fetch_balance)


async def open_position_async(
    symbol: str,
    side: str,
    amount: float,
    price: float,
    order_type: str = "limit",
    stop_price: float | None = None,
) -> dict | None:
    """Async helper that calls :func:`open_position` under the semaphore."""
    async with api_semaphore:
        loop = asyncio.get_running_loop()
        return await loop.run_in_executor(
            None,
            lambda: open_position(symbol, side, amount, price, order_type, stop_price),
        )


async def close_position_async(
    symbol: str,
    side: str,
    amount: float,
    order_type: str = "market",
) -> dict | None:
    """Async helper for :func:`close_position` with concurrency limit."""
    async with api_semaphore:
        loop = asyncio.get_running_loop()
        return await loop.run_in_executor(
            None,
            lambda: close_position(symbol, side, amount, order_type),
        )<|MERGE_RESOLUTION|>--- conflicted
+++ resolved
@@ -300,13 +300,8 @@
     side_lower = side_normalized.lower()
 
     dry_mode = (
-<<<<<<< HEAD
         config.DRY_RUN
         or config.BOT_MODE == "shadow"
-=======
-        config.BOT_MODE == "shadow"
-        or config.DRY_RUN
->>>>>>> 4bb890f3
         or not config.ENABLE_TRADING
     )
     if dry_mode:
@@ -419,13 +414,9 @@
     side_lower = side.lower()
     execution_side = "buy" if side_lower in {"close_short", "buy"} else "sell"
     dry_mode = (
-<<<<<<< HEAD
+
         config.DRY_RUN
         or config.BOT_MODE == "shadow"
-=======
-        config.BOT_MODE == "shadow"
-        or config.DRY_RUN
->>>>>>> 4bb890f3
         or not config.ENABLE_TRADING
     )
     if dry_mode:
