:root {
    color-scheme: light;
    --border-subtle: rgba(0, 0, 0, 0.05);
    --surface-elevated: var(--surface-strong);
    --shadow-strong: rgba(0, 0, 0, 0.18);
    --status-success: var(--accent-tertiary);
    --status-danger: #ff6f61;
    --hero-gradient: linear-gradient(
        to right,
        rgba(0, 188, 212, 0.15),
        rgba(255, 111, 97, 0.1)
    );
}

:root[data-theme='dark'] {
    color-scheme: dark;
    --background: #1e272e;
    --surface: rgba(47, 54, 64, 0.7);
    --surface-strong: rgba(47, 54, 64, 0.9);
    --text-primary: #ecf0f1;
    --text-secondary: rgba(189, 195, 199, 0.8);
    --shadow: rgba(0, 0, 0, 0.35);
    --border-subtle: rgba(255, 255, 255, 0.08);
    --surface-elevated: rgba(60, 66, 74, 0.92);
    --shadow-strong: rgba(0, 0, 0, 0.5);
    --hero-gradient: linear-gradient(
        135deg,
        rgba(30, 39, 46, 0.9),
        rgba(0, 188, 212, 0.15)
    );
}

:root[data-theme='pastel'] {
    color-scheme: light;
    --background: #fef9ff;
    --surface: rgba(255, 255, 255, 0.78);
    --surface-strong: rgba(255, 255, 255, 0.92);
    --surface-elevated: rgba(255, 255, 255, 0.95);
    --accent-primary: #7f67ff;
    --accent-secondary: #ff8fb1;
    --accent-tertiary: #6dd5ed;
    --text-primary: #413659;
    --text-secondary: rgba(65, 54, 89, 0.7);
    --shadow: rgba(127, 103, 255, 0.2);
    --border-subtle: rgba(127, 103, 255, 0.12);
    --shadow-strong: rgba(127, 103, 255, 0.25);
    --hero-gradient: linear-gradient(
        135deg,
        rgba(127, 103, 255, 0.18),
        rgba(255, 143, 177, 0.18)
    );
}

:root[data-theme='pastel'] {
    color-scheme: light;
    --surface-elevated: rgba(255, 255, 255, 0.95);
    --shadow-strong: rgba(168, 85, 247, 0.25);
}

body {
    background: var(--background);
    min-height: 100vh;
    color: var(--text-primary);
    position: relative;
    overflow-x: hidden;
}

body::before {
    content: "";
    position: fixed;
    inset: 0 0 auto;
    height: 260px;
    background: var(--hero-gradient);
    pointer-events: none;
    z-index: -1;
}

body.demo-mode {
    --accent-primary: #2ecc71;
    --accent-secondary: #00bcd4;
}

body,
.card,
.btn,
.badge,
.table tbody tr,
.table tbody td,
.symbol-breakdown .list-group-item,
.history-item {
    transition: background-color 0.3s ease, color 0.3s ease, box-shadow 0.3s ease, transform 0.3s ease, border-color 0.3s ease;
}

.navbar {
    background: linear-gradient(to right, var(--accent-primary), var(--accent-secondary));
    padding: 0.8rem 1rem;
    border-bottom: 2px solid var(--border-subtle);
    box-shadow: none;
    backdrop-filter: blur(10px);
}

<<<<<<< HEAD
.navbar-nav .nav-link {
    color: rgba(255, 255, 255, 0.82);
    font-weight: 500;
    border-radius: 999px;
    padding: 0.45rem 1rem;
    transition: background-color 0.3s ease, color 0.3s ease;
}

.navbar-nav .nav-link:hover,
.navbar-nav .nav-link:focus {
    color: #fff;
    background-color: rgba(255, 255, 255, 0.18);
}

.navbar-nav .nav-link.active {
    color: #fff;
    background-color: rgba(255, 255, 255, 0.3);
    box-shadow: 0 6px 18px rgba(0, 0, 0, 0.15);
}

.navbar-toggler {
    border: none;
}

.navbar-toggler:focus {
    box-shadow: none;
}

.navbar-toggler-icon {
    filter: brightness(0) invert(1);
}

.navbar-actions .btn-ghost {
    color: #fff;
    background: rgba(255, 255, 255, 0.12);
}

.navbar-actions .btn-ghost:hover,
.navbar-actions .btn-ghost:focus {
    background: rgba(255, 255, 255, 0.24);
=======
.navbar .navbar-toggler {
    border: none;
    background-color: rgba(255, 255, 255, 0.25);
}

.navbar .navbar-toggler-icon {
    background-image: url("data:image/svg+xml;charset=utf8,%3Csvg viewBox='0 0 30 30' xmlns='http://www.w3.org/2000/svg'%3E%3Cpath stroke='rgba(255,255,255,0.85)' stroke-width='2' stroke-linecap='round' stroke-miterlimit='10' d='M4 7h22M4 15h22M4 23h22'/%3E%3C/svg%3E");
>>>>>>> 532e9980
}

.navbar-brand {
    font-weight: 700;
    color: #fff;
    letter-spacing: 0.02em;
}

.navbar-brand i {
    font-size: 1.5rem;
    color: inherit;
}

.section-nav .nav-link {
    color: rgba(255, 255, 255, 0.75);
    font-weight: 500;
    border-radius: 999px;
    padding-inline: 1rem;
    transition: background-color 0.3s ease, color 0.3s ease;
}

.section-nav .nav-link:hover,
.section-nav .nav-link:focus {
    color: #fff;
    background-color: rgba(255, 255, 255, 0.2);
}

.section-nav .nav-link.active {
    color: #2c3e50;
    background-color: #fff;
}

.navbar .badge,
.navbar .btn {
    display: inline-flex;
    align-items: center;
    gap: 0.35rem;
}

.navbar .btn-outline-light {
    color: #fff;
    border: 1px solid rgba(255, 255, 255, 0.65);
    background: transparent;
}

.navbar .btn-outline-light:hover {
    background: rgba(255, 255, 255, 0.2);
}

.app-section {
    display: none;
    opacity: 0;
    transform: translateY(16px);
    transition: opacity 0.3s ease, transform 0.3s ease;
}

.app-section.is-active {
    display: block;
    opacity: 1;
    transform: translateY(0);
}

main.container-fluid {
    max-width: 1400px;
}

.app-section {
    display: none;
    opacity: 0;
    transform: translateY(12px);
    transition: opacity 0.35s ease, transform 0.35s ease;
    margin-bottom: 2.5rem;
}

.app-section.active {
    display: block;
    opacity: 1;
    transform: translateY(0);
}

.section-hidden {
    display: none !important;
}

.card {
    background: var(--surface);
    border-radius: 16px;
    border: 1px solid rgba(255, 255, 255, 0.4);
    box-shadow: 8px 8px 16px var(--shadow), -8px -8px 16px rgba(255, 255, 255, 0.7);
    backdrop-filter: blur(8px);
    color: var(--text-primary);
}

.card:hover {
    transform: translateY(-4px);
    box-shadow: 12px 12px 24px var(--shadow), -12px -12px 24px rgba(255, 255, 255, 0.8);
}

.card-header {
    background: transparent;
    border-bottom: none;
    font-weight: 600;
    color: var(--accent-primary);
}

.card-header h2,
.card-header .h5 {
    color: inherit;
}

.metric-card .metric-label {
    font-size: 0.85rem;
    letter-spacing: 0.08em;
    text-transform: uppercase;
    color: var(--text-secondary);
}

.metric-card .metric-value {
    font-size: 2.2rem;
    font-weight: 700;
    line-height: 1.1;
}

.metric-card .metric-delta {
    font-size: 0.8rem;
    color: var(--text-secondary);
}

.analytics-symbols .list-group-item {
    display: flex;
    align-items: center;
    justify-content: space-between;
    gap: 1rem;
    font-weight: 500;
    color: var(--text-primary);
}

.analytics-symbols .list-group-item small {
    font-weight: 400;
    color: var(--text-secondary);
}

.analytics-symbols .badge {
    background: var(--accent-primary);
    color: #fff;
}

.analytics-overview dt {
    font-size: 0.75rem;
    text-transform: uppercase;
    letter-spacing: 0.08em;
    color: var(--text-secondary);
}

.analytics-overview dd {
    font-size: 1.05rem;
}

.badge-status {
    background: linear-gradient(135deg, var(--accent-secondary), var(--accent-primary));
    color: #fff;
    border-radius: 999px;
    font-size: 0.7rem;
    padding: 0.35rem 0.75rem;
    text-transform: uppercase;
    letter-spacing: 0.12em;
    animation: pulse 3.5s ease-in-out infinite;
    box-shadow: 0 3px 8px var(--shadow);
}

.badge-status--success {
    background: linear-gradient(135deg, rgba(46, 204, 113, 0.85), var(--accent-tertiary));
}

.badge-status--warning {
    background: linear-gradient(135deg, rgba(255, 200, 87, 0.9), var(--accent-secondary));
    color: #2c3e50;
}

.badge-status--danger {
    background: linear-gradient(135deg, rgba(255, 111, 97, 0.95), rgba(231, 76, 60, 0.85));
}

.badge-status--info {
    background: linear-gradient(135deg, rgba(0, 188, 212, 0.8), rgba(0, 188, 212, 0.6));
}

@keyframes pulse {
    0%,
    100% {
        transform: translateY(0);
        box-shadow: 0 3px 8px var(--shadow);
    }
    50% {
        transform: translateY(-2px);
        box-shadow: 0 10px 22px var(--shadow);
    }
}

.btn {
    border-radius: 30px;
    padding: 0.5rem 1.5rem;
    border: none;
    font-weight: 600;
    color: #fff;
    box-shadow: 0 4px 6px var(--shadow);
    transition: background-color 0.3s ease, transform 0.2s ease, color 0.3s ease, box-shadow 0.3s ease;
}

.btn-sm {
    padding: 0.35rem 1rem;
    font-size: 0.85rem;
}

.btn:hover {
    transform: translateY(-2px);
}

.btn:focus {
    outline: none;
    box-shadow: 0 0 0 0.2rem rgba(0, 188, 212, 0.25);
}

.btn-primary {
    background: var(--accent-primary);
}

.btn-secondary {
    background: var(--accent-secondary);
}

.btn-tertiary {
    background: var(--accent-tertiary);
}

.btn-ghost {
    background: rgba(255, 255, 255, 0.35);
    color: var(--text-primary);
    box-shadow: none;
    border: 1px solid var(--border-subtle);
}

:root[data-theme='dark'] .btn-ghost {
    background: rgba(0, 0, 0, 0.3);
    color: var(--text-primary);
}

.btn-ghost:hover {
    background: rgba(255, 255, 255, 0.55);
}

:root[data-theme='dark'] .btn-ghost:hover {
    background: rgba(0, 0, 0, 0.45);
}

:root[data-theme='pastel'] .btn-ghost {
    background: rgba(255, 255, 255, 0.6);
    border-color: rgba(168, 85, 247, 0.25);
}

.btn i {
    font-size: 1rem;
}

.form-control,
.form-select {
    border-radius: 14px;
    border: 1px solid var(--border-subtle);
    background: var(--surface-strong);
    color: var(--text-primary);
}

.form-control:focus,
.form-select:focus {
    box-shadow: 0 0 0 0.2rem rgba(0, 188, 212, 0.2);
    border-color: var(--accent-primary);
}

.table {
    border-collapse: separate;
    border-spacing: 0 0.75rem;
    color: var(--text-primary);
}

.table thead th {
    text-transform: uppercase;
    font-size: 0.75rem;
    letter-spacing: 0.08em;
    border-bottom: none;
    background: transparent;
    color: var(--text-secondary);
    font-weight: 600;
}

.table tbody tr {
    background: var(--surface-strong);
    box-shadow: 0 1px 3px var(--shadow);
    border-radius: 12px;
}

.table tbody td {
    border-top: none;
    vertical-align: middle;
    padding: 1rem 0.75rem;
}

.table tbody tr:hover {
    transform: translateY(-2px);
    box-shadow: 0 6px 16px var(--shadow);
}

.table-hover tbody tr:hover {
    background-color: transparent;
}

.table tbody tr td:first-child {
    border-top-left-radius: 12px;
    border-bottom-left-radius: 12px;
}

.table tbody tr td:last-child {
    border-top-right-radius: 12px;
    border-bottom-right-radius: 12px;
}

.trade-side {
    font-weight: 600;
    letter-spacing: 0.08em;
}

.trade-side.buy {
    color: var(--status-success);
}

.trade-side.sell {
    color: var(--status-danger);
}

.pnl-positive {
    color: var(--status-success);
    font-weight: 600;
}

.pnl-negative {
    color: var(--status-danger);
    font-weight: 600;
}

.symbol-badge {
    font-weight: 700;
    color: var(--text-primary);
    background: linear-gradient(135deg, rgba(0, 188, 212, 0.18), rgba(0, 188, 212, 0.45));
    border-radius: 999px;
    padding: 0.3rem 0.9rem;
    display: inline-flex;
    align-items: center;
    gap: 0.35rem;
}

.symbol-badge i {
    font-size: 0.75rem;
    color: var(--accent-primary);
}

.symbol-breakdown .list-group-item {
    border: none;
    background: var(--surface-strong);
    border-radius: 14px;
    margin-bottom: 0.75rem;
    padding: 1rem 1.25rem;
    color: var(--text-primary);
    box-shadow: 6px 6px 12px var(--shadow), -6px -6px 12px rgba(255, 255, 255, 0.65);
}

.symbol-breakdown .list-group-item:last-child {
    margin-bottom: 0;
}

.symbol-breakdown .badge {
    font-size: 0.7rem;
    letter-spacing: 0.08em;
    text-transform: uppercase;
    background: rgba(0, 188, 212, 0.15);
    color: var(--accent-primary);
    border-radius: 999px;
    padding: 0.35rem 0.6rem;
}

#modeBadge {
    font-size: 0.7rem;
    letter-spacing: 0.08em;
    text-transform: uppercase;
    background: rgba(255, 255, 255, 0.25);
    color: #fff;
}

.card-toggle {
    white-space: nowrap;
}

.collapsible-card .collapsible-content {
    overflow: hidden;
    transition: max-height 0.4s ease, opacity 0.3s ease, padding 0.3s ease;
    max-height: 1600px;
    opacity: 1;
}

.collapsible-card.is-collapsed .collapsible-content {
    max-height: 0;
    opacity: 0;
    padding-top: 0 !important;
    padding-bottom: 0 !important;
}

.collapsible-card.is-collapsed .card-body,
.collapsible-card.is-collapsed .table-responsive,
.collapsible-card.is-collapsed .history-list {
    padding-top: 0 !important;
    padding-bottom: 0 !important;
}

.flash-update {
    animation: highlight 1s ease-out;
}

@keyframes highlight {
    from {
        background-color: rgba(0, 188, 212, 0.3);
    }
    to {
        background-color: transparent;
    }
}

td.price-up,
td.price-down {
    transition: background-color 0.4s ease, color 0.4s ease;
}

td.price-up {
    background-color: rgba(46, 204, 113, 0.18);
    color: var(--status-success);
}

td.price-down {
    background-color: rgba(255, 111, 97, 0.18);
    color: var(--status-danger);
}

.liquidity-grid {
    display: grid;
    gap: 1rem;
}

.liquidity-grid .orderbook-card {
    background: var(--surface-strong);
    border-radius: 16px;
    padding: 1rem;
    box-shadow: 4px 4px 12px var(--shadow), -4px -4px 12px rgba(255, 255, 255, 0.6);
}

.orderbook-card table {
    font-size: 0.85rem;
}

.orderbook-card thead {
    background: transparent;
    color: var(--text-secondary);
}

.orderbook-card tbody tr td:first-child {
    font-weight: 600;
}

.history-list {
    max-height: 320px;
    overflow-y: auto;
    display: grid;
    gap: 0.8rem;
}

.ai-chat-messages {
    background: var(--surface-strong);
    border-radius: 18px;
    padding: 1rem;
    flex: 1 1 auto;
    overflow-y: auto;
    max-height: 420px;
    border: 1px solid var(--border-subtle);
}

.ai-chat-messages::-webkit-scrollbar {
    width: 8px;
}

.ai-chat-messages::-webkit-scrollbar-thumb {
    background: rgba(0, 0, 0, 0.12);
    border-radius: 999px;
}

.ai-chat-message {
    margin-bottom: 0.85rem;
    display: flex;
    flex-direction: column;
    gap: 0.35rem;
}

.ai-chat-message:last-child {
    margin-bottom: 0;
}

.ai-chat-message__role {
    font-size: 0.75rem;
    text-transform: uppercase;
    letter-spacing: 0.1em;
    color: var(--text-secondary);
}

.ai-chat-message__bubble {
    border-radius: 14px;
    padding: 0.75rem 1rem;
    line-height: 1.5;
    background: rgba(255, 255, 255, 0.35);
    color: var(--text-primary);
    border: 1px solid rgba(255, 255, 255, 0.4);
    box-shadow: inset 0 1px 2px rgba(255, 255, 255, 0.4);
}

.ai-chat-message--user .ai-chat-message__bubble {
    background: linear-gradient(135deg, var(--accent-primary), var(--accent-secondary));
    color: #fff;
    align-self: flex-end;
}

.ai-chat-placeholder {
    text-align: center;
    padding: 1.5rem 0;
    color: var(--text-secondary);
}

.ai-chat-form .input-group textarea {
    border-radius: 16px 0 0 16px;
    resize: vertical;
    min-height: 60px;
    max-height: 160px;
}

.ai-chat-form .input-group .btn {
    border-radius: 0 16px 16px 0;
}

.ai-quick-prompts .btn {
    border-radius: 14px;
}

.ai-quick-prompts .btn:hover {
    background: linear-gradient(135deg, var(--accent-secondary), var(--accent-primary));
    color: #fff;
}

.service-iframe {
    width: 100%;
    height: 420px;
    border: none;
    border-radius: 0 0 16px 16px;
    display: none;
    background: var(--surface-strong);
}

.service-iframe.is-visible {
    display: block;
}

#servicePlaceholder {
    font-size: 0.95rem;
    color: var(--text-secondary);
}

.modal .form-check-input:focus {
    box-shadow: 0 0 0 0.2rem rgba(0, 188, 212, 0.15);
}

.modal .form-check-input:checked {
    background-color: var(--accent-primary);
    border-color: var(--accent-primary);
}

.modal .alert-info {
    background: rgba(0, 188, 212, 0.15);
    border: 1px solid rgba(0, 188, 212, 0.3);
    color: var(--text-primary);
}

.history-item {
    background: var(--surface-strong);
    border-radius: 14px;
    padding: 0.9rem 1.2rem;
    color: var(--text-primary);
    box-shadow: 6px 6px 12px var(--shadow), -6px -6px 12px rgba(255, 255, 255, 0.6);
}

.history-item:hover {
    transform: translateY(-2px);
    box-shadow: 0 12px 24px var(--shadow);
}

.widget-hidden {
    display: none !important;
}

#analyticsStatus {
    min-height: 1.5rem;
}

#analyticsTradesTable tbody tr {
    transition: transform 0.2s ease, box-shadow 0.3s ease;
}

.analytics-preferences dt {
    font-weight: 600;
    color: var(--text-secondary);
    text-transform: uppercase;
    font-size: 0.75rem;
    letter-spacing: 0.08em;
}

.analytics-preferences dd {
    margin-bottom: 1rem;
    font-weight: 500;
    color: var(--text-primary);
}

.ai-chat-window {
    background: var(--surface);
    border-radius: 16px;
    border: 1px solid var(--border-subtle);
    padding: 1rem;
    height: 320px;
    overflow-y: auto;
    display: flex;
    flex-direction: column;
    gap: 0.75rem;
}

.chat-message {
    padding: 0.75rem 1rem;
    border-radius: 16px;
    max-width: 90%;
    box-shadow: 0 6px 12px var(--shadow);
    line-height: 1.4;
}

.chat-message--user {
    align-self: flex-end;
    background: linear-gradient(135deg, var(--accent-secondary), var(--accent-primary));
    color: #fff;
}

.chat-message--assistant {
    align-self: flex-start;
    background: var(--surface-elevated);
    color: var(--text-primary);
}

.chat-message--system {
    align-self: center;
    background: transparent;
    color: var(--text-secondary);
    box-shadow: none;
}

.ai-chat-form textarea {
    resize: vertical;
}

.ai-report-output {
    background: var(--surface);
    border-radius: 12px;
    padding: 1rem;
    border: 1px solid var(--border-subtle);
    min-height: 180px;
    white-space: pre-wrap;
}

[data-open-service] {
    justify-content: center;
}

@media (max-width: 991.98px) {
    .section-nav .nav-link {
        margin-bottom: 0.5rem;
    }

    .app-section {
        transform: none;
    }
}

.history-item .side-buy {
    color: var(--status-success);
    font-weight: 600;
}

.history-item .side-sell {
    color: var(--status-danger);
    font-weight: 600;
}

#globalAlerts .alert {
    border-radius: 16px;
    border: none;
    box-shadow: 0 10px 30px rgba(0, 0, 0, 0.1);
}

.footer {
    color: var(--text-secondary);
    background: transparent;
}

.skeleton {
    position: relative;
    color: transparent !important;
    background: linear-gradient(90deg, rgba(255, 255, 255, 0.2), rgba(255, 255, 255, 0.45), rgba(255, 255, 255, 0.2));
    background-size: 200% 100%;
    border-radius: 12px;
    animation: shimmer 1.6s ease-in-out infinite;
}

:root[data-theme='dark'] .skeleton {
    background: linear-gradient(90deg, rgba(255, 255, 255, 0.08), rgba(255, 255, 255, 0.25), rgba(255, 255, 255, 0.08));
}

.skeleton::after {
    content: '\00a0';
}

@keyframes shimmer {
    0% {
        background-position: 200% 0;
    }
    100% {
        background-position: -200% 0;
    }
}

.skeleton-row td {
    background: transparent;
}

#themeToggleBtn i {
    font-size: 1.1rem;
}

.toast-container {
    z-index: 1090;
}

.modal-content {
    background: var(--surface-elevated);
    color: var(--text-primary);
    border-radius: 18px;
    border: 1px solid rgba(255, 255, 255, 0.4);
    box-shadow: 8px 8px 20px var(--shadow);
}

.modal-header,
.modal-footer {
    border-color: rgba(0, 0, 0, 0.05);
}

@media (max-width: 992px) {
    .metric-card .metric-value {
        font-size: 1.8rem;
    }

    .navbar {
        border-radius: 0;
    }

    .navbar-actions {
        margin-top: 1rem;
        flex-wrap: wrap;
        gap: 0.75rem;
        justify-content: flex-start;
    }

    .navbar-nav .nav-link {
        margin-bottom: 0.5rem;
    }

    .liquidity-grid {
        grid-template-columns: repeat(auto-fit, minmax(240px, 1fr));
    }
}

@media (min-width: 993px) {
    .liquidity-grid {
        grid-template-columns: repeat(auto-fit, minmax(280px, 1fr));
    }
}

@media (max-width: 575px) {
    .service-iframe {
        height: 320px;
    }

    .ai-chat-messages {
        max-height: 340px;
    }
}<|MERGE_RESOLUTION|>--- conflicted
+++ resolved
@@ -99,7 +99,6 @@
     backdrop-filter: blur(10px);
 }
 
-<<<<<<< HEAD
 .navbar-nav .nav-link {
     color: rgba(255, 255, 255, 0.82);
     font-weight: 500;
@@ -140,15 +139,6 @@
 .navbar-actions .btn-ghost:hover,
 .navbar-actions .btn-ghost:focus {
     background: rgba(255, 255, 255, 0.24);
-=======
-.navbar .navbar-toggler {
-    border: none;
-    background-color: rgba(255, 255, 255, 0.25);
-}
-
-.navbar .navbar-toggler-icon {
-    background-image: url("data:image/svg+xml;charset=utf8,%3Csvg viewBox='0 0 30 30' xmlns='http://www.w3.org/2000/svg'%3E%3Cpath stroke='rgba(255,255,255,0.85)' stroke-width='2' stroke-linecap='round' stroke-miterlimit='10' d='M4 7h22M4 15h22M4 23h22'/%3E%3C/svg%3E");
->>>>>>> 532e9980
 }
 
 .navbar-brand {
