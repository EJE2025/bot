import logging
import time
from typing import Dict, Iterable, List
import os
import json
import requests
import pandas as pd
import numpy as np
from . import config
<<<<<<< HEAD
from .utils import circuit_breaker
=======
from .utils import normalize_symbol
>>>>>>> c8eb6092

# How many attempts should be made for network calls
MAX_ATTEMPTS = config.DATA_RETRY_ATTEMPTS

logger = logging.getLogger(__name__)

CACHE_DIR = "cache"
SAMPLE_DATA_DIR = os.path.join(os.path.dirname(os.path.abspath(__file__)), "..", "tests", "data_samples")


def normalize_symbol(sym: str) -> str:
    """Return compact symbol like ``BTCUSDT`` ignoring separators."""
    return sym.replace("/", "").replace("_", "").replace(":USDT", "").replace("-", "").upper()


def display_symbol(sym: str) -> str:
    """Return symbol formatted with underscore as ``BTC_USDT``."""
    norm = normalize_symbol(sym)
    if norm.endswith("USDT") and len(norm) > 4:
        return norm[:-4] + "_USDT"
    return norm


def _generic_cache_path(prefix: str, *parts: str) -> str:
    name = "_".join((prefix, *parts)) + ".json"
    return os.path.join(CACHE_DIR, name)

def _cache_path(symbol: str, interval: str, limit: int) -> str:
    name = f"{symbol}_{interval}_{limit}.json"
    return os.path.join(CACHE_DIR, name)


def _to_binance_interval(interval: str) -> str:
    if interval.startswith("Min"):
        mins = interval[3:]
        return f"{mins}m"
    return interval


@circuit_breaker(fallback=None, max_failures=3, reset_timeout=30)
def get_market_data(symbol: str, interval: str = "Min15", limit: int = 500) -> Dict | None:
    """Return OHLCV data from Binance futures.

    If the request fails ``MAX_ATTEMPTS`` times it falls back to cached data
    stored under ``cache/``. ``None`` is returned when no cache is available.
    """
    symbol_raw = symbol.replace("_", "")

    # Look for local CSV samples before making any network calls
    csv_file = os.path.join(SAMPLE_DATA_DIR, f"{normalize_symbol(symbol)}_{interval}.csv")
    if os.path.exists(csv_file):
        df = pd.read_csv(csv_file)
        df = df.head(limit)
        return {
            "close": df["close"].tolist(),
            "high": df["high"].tolist(),
            "low": df["low"].tolist(),
            "vol": df["vol"].tolist(),
        }

    if config.TEST_MODE:
        rng = np.random.default_rng(hash(symbol) % 2**32)
        base_price = 100.0
        price = base_price + rng.standard_normal(limit).cumsum() * 0.5
        high = price + rng.uniform(0.1, 1.0, size=limit)
        low = price - rng.uniform(0.1, 1.0, size=limit)
        vol = rng.uniform(100, 1000, size=limit)
        return {
            "close": price.tolist(),
            "high": high.tolist(),
            "low": low.tolist(),
            "vol": vol.tolist(),
        }

    url = f"{config.BASE_URL_BINANCE}/fapi/v1/klines"
    params = {"symbol": symbol_raw, "interval": _to_binance_interval(interval), "limit": limit}
    for attempt in range(MAX_ATTEMPTS):
        try:
            resp = requests.get(url, params=params, timeout=30)
            resp.raise_for_status()
            data = resp.json()
            if not isinstance(data, list):
                raise RuntimeError("API error")
            parsed = {
                "close": [x[4] for x in data],
                "high": [x[2] for x in data],
                "low": [x[3] for x in data],
                "vol": [x[5] for x in data],
            }
            os.makedirs(CACHE_DIR, exist_ok=True)
            with open(_cache_path(symbol_raw, interval, limit), "w", encoding="utf-8") as fh:
                json.dump(parsed, fh)
            return parsed
        except Exception as exc:
            logger.warning(
                "Network error fetching %s (attempt %d/%d): %s",
                symbol,
                attempt + 1,
                MAX_ATTEMPTS,
                exc,
            )
            time.sleep(2 ** attempt)

    path = _cache_path(symbol_raw, interval, limit)
    if os.path.exists(path):
        logger.info("Using cached data for %s", symbol)
        with open(path, "r", encoding="utf-8") as fh:
            return json.load(fh)
    return None


def get_ticker(symbol: str) -> Dict | None:
    """Return last price and bid/ask data for a Binance futures symbol.

    Falls back to cached data when the request repeatedly fails. ``None`` is
    returned if no cache exists.
    """
    url = f"{config.BASE_URL_BINANCE}/fapi/v1/ticker/bookTicker"
    params = {"symbol": symbol.replace("_", "")}
    cache_file = _generic_cache_path("ticker", symbol)
    for attempt in range(MAX_ATTEMPTS):
        try:
            resp = requests.get(url, params=params, timeout=10)
            resp.raise_for_status()
            data = resp.json()
            os.makedirs(CACHE_DIR, exist_ok=True)
            with open(cache_file, "w", encoding="utf-8") as fh:
                json.dump(data, fh)
            return data
        except Exception as exc:
            logger.warning(
                "Ticker network error for %s attempt %d/%d: %s",
                symbol,
                attempt + 1,
                MAX_ATTEMPTS,
                exc,
            )
            time.sleep(2 ** attempt)
    if os.path.exists(cache_file):
        with open(cache_file, "r", encoding="utf-8") as fh:
            logger.info("Using cached ticker for %s", symbol)
            return json.load(fh)
    return None


def get_common_top_symbols(exchange, n: int = 15,
                           exclude: Iterable[str] | None = None) -> List[str]:
    """Return the most liquid symbols according to ``exchange.fetch_markets``.

    If the request fails multiple times, the cached ``exchange.markets`` mapping
    is used as a fallback.
    """
    markets = None
    for attempt in range(MAX_ATTEMPTS):
        try:
            markets = exchange.fetch_markets()
            break
        except Exception as exc:
            logger.warning(
                "Error fetching markets attempt %d/%d: %s",
                attempt + 1,
                MAX_ATTEMPTS,
                exc,
            )
            time.sleep(2 ** attempt)
    if markets is None:
        markets = getattr(exchange, "markets", {})

    if isinstance(markets, list):
        market_dict = {m.get("symbol"): m for m in markets if isinstance(m, dict)}
    else:
        market_dict = markets or {}

    # symbols to exclude normalized
    excluded = {
        normalize_symbol(s)
        for s in (config.BLACKLIST_SYMBOLS | config.UNSUPPORTED_SYMBOLS)
    }
    if exclude:
        excluded.update(normalize_symbol(s) for s in exclude)

    # Keep only USDT pairs and not excluded
    filtered = [
        m for m in market_dict.values()
        if m.get("symbol", "").upper().endswith("USDT")
        and normalize_symbol(m.get("symbol", "")) not in excluded
    ]
    sorted_by_vol = sorted(
        filtered,
        key=lambda m: float(m.get("volume") or 0),
        reverse=True,
    )

    top = [normalize_symbol(m["symbol"]) for m in sorted_by_vol[:n]]
    logger.info("Top %d symbols by volume: %s", len(top), top)
    return top


def get_current_price_ticker(symbol: str) -> float | None:
    """Return the latest traded price from Bitget for the given symbol.

    Returns ``None`` when the request cannot be completed and no cached value is
    available.
    """
    bitget_sym = symbol.replace("_", "") + "_UMCBL"
    endpoint = "/api/mix/v1/market/ticker"
    params = {"symbol": bitget_sym, "productType": "USDT-FUTURES"}
    url = config.BASE_URL_BITGET + endpoint
    cache_file = _generic_cache_path("price", symbol)
    for attempt in range(MAX_ATTEMPTS):
        try:
            resp = requests.get(url, params=params, timeout=10)
            resp.raise_for_status()
            data = resp.json()
            if data.get("code") == "00000" and "data" in data:
                price = float(data["data"]["last"])
                os.makedirs(CACHE_DIR, exist_ok=True)
                with open(cache_file, "w", encoding="utf-8") as fh:
                    json.dump({"price": price}, fh)
                return price
        except Exception as exc:
            logger.warning(
                "Ticker error for %s attempt %d/%d: %s",
                symbol,
                attempt + 1,
                MAX_ATTEMPTS,
                exc,
            )
            time.sleep(2 ** attempt)
    if os.path.exists(cache_file):
        with open(cache_file, "r", encoding="utf-8") as fh:
            logger.info("Using cached price for %s", symbol)
            return json.load(fh).get("price")
    return None


def get_order_book(symbol: str, limit: int = 50) -> Dict | None:

    """Fetch order book data from Binance for a given symbol.

    On repeated failures the cached order book is returned when available.
    """
    url = f"{config.BASE_URL_BINANCE}/fapi/v1/depth"
    params = {"symbol": symbol.replace("_", ""), "limit": limit}
    cache_file = _generic_cache_path("book", f"{symbol}_{limit}")
    for attempt in range(MAX_ATTEMPTS):
        try:
            resp = requests.get(url, params=params, timeout=10)
            resp.raise_for_status()
            data = resp.json()
            book = {"bids": data.get("bids", []), "asks": data.get("asks", [])}
            os.makedirs(CACHE_DIR, exist_ok=True)
            with open(cache_file, "w", encoding="utf-8") as fh:
                json.dump(book, fh)
            return book
        except Exception as exc:
            logger.warning(
                "Order book network error for %s attempt %d/%d: %s",
                symbol,
                attempt + 1,
                MAX_ATTEMPTS,
                exc,
            )
            time.sleep(2 ** attempt)
    if os.path.exists(cache_file):
        with open(cache_file, "r", encoding="utf-8") as fh:
            logger.info("Using cached order book for %s", symbol)
            return json.load(fh)
    return None


def order_book_imbalance(book: Dict, price: float, pct: float = 0.01) -> float:
    """Return the bid minus ask volume near the current price."""
    if not book:
        return 0.0
    bids = book.get("bids", [])
    asks = book.get("asks", [])
    bid_vol = sum(float(q) for p, q in bids if float(p) >= price * (1 - pct))
    ask_vol = sum(float(q) for p, q in asks if float(p) <= price * (1 + pct))
    return bid_vol - ask_vol


def top_liquidity_levels(book: Dict, n: int = 5):
    """Return the highest volume bid and ask levels."""
    bids = [(float(p), float(q)) for p, q in book.get("bids", [])]
    asks = [(float(p), float(q)) for p, q in book.get("asks", [])]
    bids.sort(key=lambda x: x[1], reverse=True)
    asks.sort(key=lambda x: x[1], reverse=True)
    return bids[:n], asks[:n]<|MERGE_RESOLUTION|>--- conflicted
+++ resolved
@@ -7,11 +7,7 @@
 import pandas as pd
 import numpy as np
 from . import config
-<<<<<<< HEAD
 from .utils import circuit_breaker
-=======
-from .utils import normalize_symbol
->>>>>>> c8eb6092
 
 # How many attempts should be made for network calls
 MAX_ATTEMPTS = config.DATA_RETRY_ATTEMPTS
