--- conflicted
+++ resolved
@@ -200,11 +200,7 @@
         reverse=True,
     )
 
-<<<<<<< HEAD
     top = [normalize_symbol(m["symbol"]) for m in sorted_by_vol[:n]]
-=======
-    top = [display_symbol(m["symbol"]) for m in sorted_by_vol[:n]]
->>>>>>> c79363cf
     logger.info("Top %d symbols by volume: %s", len(top), top)
     return top
 
