--- conflicted
+++ resolved
@@ -33,7 +33,7 @@
     count_open_trades,
     count_trades_for_symbol,
 )
-<<<<<<< HEAD
+
 from .metrics import start_metrics_server, update_trade_metrics
 from .monitor import monitor_system
 
@@ -41,9 +41,6 @@
     print("\u26a0\ufe0f  No se carg\xf3 la API KEY. Revisa si el archivo .env existe o el gestor de secretos est\xe1 configurado.")
 else:
     print("\u2705 Archivo .env cargado correctamente.")
-=======
-from .utils import normalize_symbol
->>>>>>> c8eb6092
 
 logging.basicConfig(
     level=getattr(logging, config.LOG_LEVEL, logging.INFO),
