--- conflicted
+++ resolved
@@ -231,19 +231,10 @@
                     # enforce per-symbol trade limit
                     if count_trades_for_symbol(symbol) >= config.MAX_TRADES_PER_SYMBOL:
                         continue
-<<<<<<< HEAD
                     raw = normalize_symbol(symbol).replace("_", "")
                     bl = {normalize_symbol(s).replace("_", "") for s in config.BLACKLIST_SYMBOLS}
                     unsup = {normalize_symbol(s).replace("_", "") for s in config.UNSUPPORTED_SYMBOLS}
                     if raw in bl or raw in unsup:
-=======
-                    sym_norm = normalize_symbol(symbol)
-                    last = _last_trade_time.get(sym_norm)
-                    if last and datetime.utcnow() - last < timedelta(minutes=config.COOLDOWN_MINUTES):
-                        continue
-                    raw = sym_norm
-                    if raw in config.BLACKLIST_SYMBOLS or raw in config.UNSUPPORTED_SYMBOLS:
->>>>>>> c79363cf
                         continue
                     sig = strategy.decidir_entrada(symbol, modelo_historico=model)
                     if (
