--- conflicted
+++ resolved
@@ -6,12 +6,7 @@
 import threading
 from collections import defaultdict
 from typing import Iterable
-
-<<<<<<< HEAD
 from . import exchanges, config, data
-=======
-import requests
->>>>>>> 6f53c70e
 
 import websockets
 
@@ -26,40 +21,13 @@
 ]
 
 
-def get_top_15_symbols() -> list[str]:
-<<<<<<< HEAD
+def get_top_15_symbols() -> list[str]:re
     """Return the 15 highest volume USDT futures symbols."""
     ex = exchanges.get_exchange(config.DEFAULT_EXCHANGE)
     symbols = data.get_common_top_symbols(ex, 15)
     if not symbols:
         return DEFAULT_TOP_15_SYMBOLS
     return [s.replace("_", "") for s in symbols]
-=======
-    """Return the 15 highest volume USDT futures symbols from Bitget."""
-    url = "https://api.bitget.com/api/mix/v1/market/tickers"
-    params = {"productType": "umcbl"}
-    try:
-        resp = requests.get(url, params=params, timeout=10)
-        resp.raise_for_status()
-        data = resp.json()
-        if data.get("code") != "00000" or "data" not in data:
-            logger.warning("Error fetching symbols from Bitget API: %s", data)
-            return DEFAULT_TOP_15_SYMBOLS
-        tickers = [
-            t for t in data["data"]
-            if t.get("symbol", "").endswith("USDT_UMCBL")
-        ]
-        tickers.sort(
-            key=lambda x: float(x.get("usdtVolume") or x.get("quoteVolume", 0)),
-            reverse=True,
-        )
-        symbols = [t["symbol"].replace("_UMCBL", "") for t in tickers[:15]]
-        logger.info("Top 15 symbols fetched dynamically: %s", symbols)
-        return symbols
-    except Exception as exc:
-        logger.error("Exception fetching top symbols: %s", exc)
-        return DEFAULT_TOP_15_SYMBOLS
->>>>>>> 6f53c70e
 
 # Order book depth to request and stream interval
 DEPTH = 10
