import asyncio
import json
import logging
import threading
from collections import defaultdict
from typing import Iterable, Dict, Any

<<<<<<< HEAD
=======

>>>>>>> 79e8f35c
import websockets
from . import config, data, exchanges

logger = logging.getLogger(__name__)

DEPTH = 10
BINANCE_INTERVAL_MS = 500
RECONNECT_DELAY = 5

DEFAULT_TOP_15_SYMBOLS = [
    "BTCUSDT", "ETHUSDT", "SOLUSDT", "ADAUSDT", "XRPUSDT",
    "DOGEUSDT", "DOTUSDT", "AVAXUSDT", "MATICUSDT", "LTCUSDT",
    "BCHUSDT", "LINKUSDT", "UNIUSDT", "ALGOUSDT", "ATOMUSDT",
]


class LiquidityStream:
    """Asynchronous producer/consumer to track a single exchange order book."""

    def __init__(self) -> None:
        self._queue: asyncio.Queue[str] = asyncio.Queue()
        self._orderbook: dict[str, dict] = {}
        self._lock = asyncio.Lock()
        self._ws: websockets.WebSocketClientProtocol | None = None
        self._running = False

    async def _producer(self, symbols: list[str], url: str):
        params = [f"{s.lower()}@depth" for s in symbols]
        async with websockets.connect(f"{url}?streams={'/'.join(params)}") as ws:
            self._ws = ws
            self._running = True
            async for message in ws:
                await self._queue.put(message)
                if not self._running:
                    break

    async def _consumer(self):
        while self._running:
            message = await self._queue.get()
            if message is None:
                break
            async with self._lock:
                self._process(json.loads(message))

    def _process(self, data: dict) -> None:
        symbol = data.get("symbol") or data.get("stream", "").split("@")[0].upper()
        bids = data.get("bids") or data.get("data", {}).get("bids", [])
        asks = data.get("asks") or data.get("data", {}).get("asks", [])
        self._orderbook[symbol] = {
            "bids": [[float(p), float(q)] for p, q in bids],
            "asks": [[float(p), float(q)] for p, q in asks],
        }

    async def listen(self, symbols: list[str], url: str = "wss://stream.binance.com:9443/stream"):
        self._running = True
        producer = asyncio.create_task(self._producer(symbols, url))
        consumer = asyncio.create_task(self._consumer())
        await asyncio.gather(producer, consumer)

    async def stop(self) -> None:
        self._running = False
        await self._queue.put(None)
        if self._ws is not None:
            await self._ws.close()

    def get_orderbook(self, symbol: str) -> dict | None:
        return self._orderbook.get(symbol.upper())


def get_top_15_symbols() -> list[str]:
<<<<<<< HEAD
=======
  
>>>>>>> 79e8f35c
    ex = exchanges.get_exchange(config.DEFAULT_EXCHANGE)
    symbols = data.get_common_top_symbols(ex, 15)
    if not symbols:
        return DEFAULT_TOP_15_SYMBOLS
    return [s.replace("_", "") for s in symbols]


def format_binance_symbol(sym_raw: str) -> str:
    base = sym_raw[:-4]
    quote = sym_raw[-4:]
    return f"{base}_{quote} (Binance)"


def format_binance_stream_symbol(sym_raw: str) -> str:
    return sym_raw.lower() + f"@depth{DEPTH}@{BINANCE_INTERVAL_MS}ms"


def format_bitget_symbol(sym: str) -> str:
    if sym.endswith("_UMCBL"):
        base_quote = sym.replace("_UMCBL", "")
        base = base_quote[:-4]
        quote = base_quote[-4:]
        return f"{base}_{quote} (Bitget)"
    if "-" in sym:
        base, quote = sym.split("-")
        return f"{base}_{quote} (Bitget)"
    base = sym[:-4]
    quote = sym[-4:]
    return f"{base}_{quote} (Bitget)"


def format_bitget_stream_symbol(sym: str) -> str:
    cleaned = sym.replace("/", "").replace("_", "").upper()
    if cleaned.endswith("USDT") and len(cleaned) > 4:
        return f"{cleaned[:-4]}-USDT"
    return cleaned


class DualExchangeLiquidityStream:
    """Maintain Binance and Bitget order books with automatic reconnection."""

    def __init__(self) -> None:
        self._orderbook: Dict[str, Dict[str, Dict[float, float]]] = defaultdict(lambda: {"bids": {}, "asks": {}})
        self._stop_event = asyncio.Event()
        self._lock = asyncio.Lock()
        self._loop: asyncio.AbstractEventLoop | None = None
        self._thread: threading.Thread | None = None
        self._ws_binance: websockets.WebSocketClientProtocol | None = None
        self._ws_bitget: websockets.WebSocketClientProtocol | None = None

    async def _binance_listener(self, symbols: Iterable[str]):
        streams = "/".join(format_binance_stream_symbol(s) for s in symbols)
        url = f"wss://fstream.binance.com/stream?streams={streams}"
        while not self._stop_event.is_set():
            try:
                logger.info("Connecting to Binance WS: %s", url)
                async with websockets.connect(url, ping_interval=None) as ws:
                    self._ws_binance = ws
                    logger.info("Binance WS connected")
                    async for message in ws:
                        if self._stop_event.is_set():
                            break
                        data = json.loads(message)
                        content = data.get("data")
                        if not content or "bids" not in content:
                            continue
                        sym_raw = content.get("s")
                        if not sym_raw:
                            continue
                        sym = format_binance_symbol(sym_raw)
                        async with self._lock:
                            book = self._orderbook[sym]
                            book["bids"] = {float(p): float(q) for p, q in content.get("bids", [])}
                            book["asks"] = {float(p): float(q) for p, q in content.get("asks", [])}
            except (websockets.ConnectionClosed, asyncio.TimeoutError) as exc:
                if self._stop_event.is_set():
                    break
                logger.warning("Binance WS disconnected: %s. Reconnecting in %ss...", exc, RECONNECT_DELAY)
                await asyncio.sleep(RECONNECT_DELAY)
            except Exception as exc:
                logger.error("Unexpected error in Binance listener: %s", exc, exc_info=True)
                if not self._stop_event.is_set():
                    await asyncio.sleep(RECONNECT_DELAY)
        self._ws_binance = None

    async def _bitget_listener(self, symbols: Iterable[str]):
        subs = [{"op": "subscribe", "args": [f"books{DEPTH}:{format_bitget_stream_symbol(s)}"]} for s in symbols]
        url = "wss://ws.bitget.com/mix/v1/stream"
        while not self._stop_event.is_set():
            try:
                logger.info("Connecting to Bitget WS: %s", url)
                async with websockets.connect(url, ping_interval=None) as ws:
                    self._ws_bitget = ws
                    logger.info("Bitget WS connected")
                    for sub in subs:
                        await ws.send(json.dumps(sub))
                    async for message in ws:
                        if self._stop_event.is_set():
                            break
                        data = json.loads(message)
                        if "data" not in data:
                            continue
                        for item in data["data"]:
                            if not isinstance(item, dict):
                                logger.warning("Unexpected Bitget payload: %s", data)
                                continue
                            sym = item.get("symbol") or item.get("instId")
                            if not sym:
                                continue
                            sym_fmt = format_bitget_symbol(sym)
                            async with self._lock:
                                book = self._orderbook[sym_fmt]
                                book["bids"] = {float(b[0]): float(b[1]) for b in item.get("bids", [])}
                                book["asks"] = {float(a[0]): float(a[1]) for a in item.get("asks", [])}
            except (websockets.ConnectionClosed, asyncio.TimeoutError) as exc:
                if self._stop_event.is_set():
                    break
                logger.warning("Bitget WS disconnected: %s. Reconnecting in %ss...", exc, RECONNECT_DELAY)
                await asyncio.sleep(RECONNECT_DELAY)
            except Exception as exc:
                logger.error("Unexpected error in Bitget listener: %s", exc, exc_info=True)
                if not self._stop_event.is_set():
                    await asyncio.sleep(RECONNECT_DELAY)
        self._ws_bitget = None

    async def _run(self, symbols: Iterable[str]):
        tasks = [
            asyncio.create_task(self._binance_listener(symbols)),
            asyncio.create_task(self._bitget_listener(symbols)),
        ]
        try:
            await asyncio.gather(*tasks)
        except asyncio.CancelledError:
            pass

    def _start_loop(self, symbols: Iterable[str]):
        assert self._loop is not None
        asyncio.set_event_loop(self._loop)
        try:
            self._loop.run_until_complete(self._run(symbols))
        finally:
            self._loop.close()
            self._loop = None
            logger.info("Liquidity WS event loop closed")

    def start(self, symbols: Iterable[str] | None = None):
        if self._loop is not None:
            logger.info("Liquidity WS already running")
            return
        if symbols is None:
            symbols = get_top_15_symbols()
        self._stop_event.clear()
        self._loop = asyncio.new_event_loop()
        self._thread = threading.Thread(target=self._start_loop, args=(list(symbols),), daemon=True)
        self._thread.start()
        logger.info("Liquidity WS thread started")

    def stop(self):
        if self._loop is None:
            return
        logger.info("Stopping Liquidity WS...")
        self._stop_event.set()
        if self._ws_binance is not None:
            asyncio.run_coroutine_threadsafe(self._ws_binance.close(), self._loop)
        if self._ws_bitget is not None:
            asyncio.run_coroutine_threadsafe(self._ws_bitget.close(), self._loop)
        self._loop.call_soon_threadsafe(self._loop.stop)
        if self._thread:
            self._thread.join(timeout=5)
        self._thread = None
        self._loop = None
        self._ws_binance = None
        self._ws_bitget = None

    async def get_orderbook(self, symbol: str | None = None) -> Dict[str, Any]:
        async with self._lock:
            if symbol:
                return self._orderbook.get(symbol, {})
            return {k: v.copy() for k, v in self._orderbook.items()}


_stream: DualExchangeLiquidityStream | None = None


def start(symbols: Iterable[str] | None = None):
    global _stream
    if _stream is None:
        _stream = DualExchangeLiquidityStream()
    _stream.start(symbols)


def stop():
    if _stream:
        _stream.stop()


def get_liquidity(symbol: str | None = None) -> Dict[str, Any]:
    if _stream is None or _stream._loop is None:
        return {}
    fut = asyncio.run_coroutine_threadsafe(_stream.get_orderbook(symbol), _stream._loop)
    return fut.result()<|MERGE_RESOLUTION|>--- conflicted
+++ resolved
@@ -5,10 +5,7 @@
 from collections import defaultdict
 from typing import Iterable, Dict, Any
 
-<<<<<<< HEAD
-=======
-
->>>>>>> 79e8f35c
+
 import websockets
 from . import config, data, exchanges
 
@@ -79,10 +76,7 @@
 
 
 def get_top_15_symbols() -> list[str]:
-<<<<<<< HEAD
-=======
-  
->>>>>>> 79e8f35c
+
     ex = exchanges.get_exchange(config.DEFAULT_EXCHANGE)
     symbols = data.get_common_top_symbols(ex, 15)
     if not symbols:
